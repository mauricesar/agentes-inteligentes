--- conflicted
+++ resolved
@@ -1,10 +1,3 @@
-<<<<<<< HEAD
-# agentes-inteligentes
-
-Repositório criado para armazenar o progresso do conteúdo prático da disciplina de Agentes Inteligentes.
-
-=======
->>>>>>> 9c59bc06
 ## Agente decisor para nódulos pulmonares
 
 O diretório `lung_nodule_agent` contém um agente capaz de combinar três modelos de detecção de nódulos
@@ -72,7 +65,6 @@
 - `--iou-threshold`: limite de IoU utilizado para mesclar detecções entre modelos (padrão 0.5).
 
 O resultado é salvo em JSON (arquivo especificado em `--output` ou impresso no terminal), incluindo as
-<<<<<<< HEAD
 detecções individuais de cada modelo e as detecções agregadas pelo agente.
 
 #### Compatibilidade com versões do TorchVision
@@ -82,7 +74,4 @@
 parâmetros desconhecidos (`weights`/`pretrained`), atualize para **torchvision 0.13 ou superior**. As
 últimas alterações no agente tentam detectar automaticamente essas diferenças, mas, se o pacote estiver
 muito desatualizado, é recomendado atualizar (`pip install --upgrade torchvision`) ou fornecer seu próprio
-construtor ao estender os adaptadores.
-=======
-detecções individuais de cada modelo e as detecções agregadas pelo agente.
->>>>>>> 9c59bc06
+construtor ao estender os adaptadores.