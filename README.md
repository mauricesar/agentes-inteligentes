--- conflicted
+++ resolved
@@ -1,10 +1,3 @@
-<<<<<<< HEAD
-# agentes-inteligentes
-
-Repositório criado para armazenar o progresso do conteúdo prático da disciplina de Agentes Inteligentes.
-
-=======
->>>>>>> 91ec83b0
 ## Agente decisor para nódulos pulmonares
 
 O diretório `lung_nodule_agent` contém um agente capaz de combinar três modelos de detecção de nódulos
@@ -43,13 +36,9 @@
      --detr /caminho/para/detr.pth \
      --faster-rcnn /caminho/para/faster_rcnn.pth \
      --dataset /caminho/para/pasta_de_testes \
-<<<<<<< HEAD
      --output resultados.json \
      --log-feedback feedbacks.jsonl \
      --feedback-note "Execução em 05/06/2024"
-=======
-     --output resultados.json
->>>>>>> 91ec83b0
    ```
 
 2. **Criando um pequeno script de configuração próprio** (opcional) onde você instancia o agente e informa os
@@ -71,7 +60,6 @@
    Salve esse exemplo em um arquivo (por exemplo, `meu_agente.py`) e execute com `python meu_agente.py`. Assim,
    você concentra os caminhos dos modelos em um único lugar caso não queira digitá-los sempre.
 
-<<<<<<< HEAD
 ### Registrando feedbacks e resultados para versionamento
 
 Para guardar o histórico das execuções (e fazer upload no GitHub, se desejar), utilize a opção `--log-feedback`.
@@ -92,8 +80,6 @@
 )
 ```
 
-=======
->>>>>>> 91ec83b0
 Parâmetros adicionais do CLI:
 
 - `--confidence-threshold`: limiar mínimo de confiança para considerar uma detecção individual (padrão 0.25).
